--- conflicted
+++ resolved
@@ -1,16 +1,11 @@
 import React from "react";
 import "./App.css";
-<<<<<<< HEAD
-import { Button, Col, Container, Row } from "react-bootstrap";
-import "./Images/Republic.jpeg";
-=======
 import { ChangeType } from "./components/ChangeType";
 import { RevealAnswer } from "./components/RevealAnswer";
 import { StartAttempt } from "./components/StartAttempt";
 import { TwoDice } from "./components/TwoDice";
 import { CycleHoliday } from "./components/CycleHoliday";
 import { Counter } from "./components/Counter";
->>>>>>> eb40f3eb
 
 function App(): JSX.Element {
     return (
@@ -18,40 +13,6 @@
             <header className="App-header">
                 UD CISC275 with React Hooks and TypeScript
             </header>
-<<<<<<< HEAD
-            <p>
-                Edit <code>src/App.tsx</code> and save. This page will
-                automatically reload. Brett Bockstein says: Hello World
-            </p>
-            <h1>Image Below:</h1>
-            <img src="./Images/Republic.jpeg" alt="Logo of the Old Republic" />
-            <p></p>
-            Unordered List:
-            <ul>
-                <li>Thing One</li>
-                <li>Thing Two</li>
-                <li>Thing Three</li>
-            </ul>
-            <p></p>
-            <Button onClick={() => console.log("Hello World!")}>
-                Log Hello World
-            </Button>
-            <p></p>
-            <Container>
-                <Row>
-                    <Col>
-                        <div className="div1">
-                            <p>Column 1</p>
-                        </div>
-                    </Col>
-                    <Col>
-                        <div className="div1">
-                            <p>Column 2</p>
-                        </div>
-                    </Col>
-                </Row>
-            </Container>
-=======
             <hr></hr>
             <Counter></Counter>
             <hr />
@@ -64,7 +25,6 @@
             <ChangeType></ChangeType>
             <hr />
             <CycleHoliday></CycleHoliday>
->>>>>>> eb40f3eb
         </div>
     );
 }
