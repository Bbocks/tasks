--- conflicted
+++ resolved
@@ -23,9 +23,6 @@
                 UD CISC275 with React Hooks and TypeScript
             </header>
             <hr></hr>
-<<<<<<< HEAD
-            {<DoubleHalf></DoubleHalf>}
-=======
             <CheckAnswer expectedAnswer="42"></CheckAnswer>
             <hr></hr>
             <GiveAttempts></GiveAttempts>
@@ -40,7 +37,6 @@
             ></MultipleChoiceQuestion>
             <hr></hr>
             {/* <DoubleHalf></DoubleHalf> */}
->>>>>>> 43b41ec5
             <hr></hr>
             <ChooseTeam></ChooseTeam>
             <hr></hr>
